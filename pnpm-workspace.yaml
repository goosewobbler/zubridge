packages:
  - 'apps/electron/minimal-zustand-basic'
  - 'apps/electron/minimal-zustand-handlers'
  - 'apps/electron/minimal-zustand-reducers'
  - 'apps/electron/minimal-redux'
  - 'apps/electron/minimal-custom'
<<<<<<< HEAD
  - 'apps/electron/minimal-context-isolation-false'
=======
  - 'apps/electron/minimal-zustand-immer'
  - 'apps/electron/manual-context-isolation-false'
>>>>>>> 1b233a41
  - 'apps/electron/e2e'
  - 'apps/tauri/e2e'
  - 'apps/tauri-v1/e2e'
  - 'e2e'
  - 'packages/apps-shared'
  - 'packages/core'
  - 'packages/electron'
  - 'packages/middleware/node'
  - 'packages/tauri'
  - 'packages/tauri-plugin'
  - 'packages/types'
  - 'packages/ui'<|MERGE_RESOLUTION|>--- conflicted
+++ resolved
@@ -1,16 +1,12 @@
 packages:
+  - 'apps/electron/e2e'
+  - 'apps/electron/minimal-context-isolation-false'
+  - 'apps/electron/minimal-custom'
+  - 'apps/electron/minimal-redux'
   - 'apps/electron/minimal-zustand-basic'
   - 'apps/electron/minimal-zustand-handlers'
+  - 'apps/electron/minimal-zustand-immer'
   - 'apps/electron/minimal-zustand-reducers'
-  - 'apps/electron/minimal-redux'
-  - 'apps/electron/minimal-custom'
-<<<<<<< HEAD
-  - 'apps/electron/minimal-context-isolation-false'
-=======
-  - 'apps/electron/minimal-zustand-immer'
-  - 'apps/electron/manual-context-isolation-false'
->>>>>>> 1b233a41
-  - 'apps/electron/e2e'
   - 'apps/tauri/e2e'
   - 'apps/tauri-v1/e2e'
   - 'e2e'
